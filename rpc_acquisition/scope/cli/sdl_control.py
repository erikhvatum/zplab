--- conflicted
+++ resolved
@@ -34,28 +34,6 @@
 SDL_INITED = False
 SDL_EVENT_LOOP_IS_RUNNING = False
 SDL_TIMER_CALLBACK_TYPE = ctypes.CFUNCTYPE(ctypes.c_uint32, ctypes.c_uint32, ctypes.c_void_p)
-<<<<<<< HEAD
-DEFAULT_MAX_AXIS_COMMAND_WALLCLOCK_TIME_PORTION = 0.5
-CTS_EVENT = sdl2.SDL_RegisterEvents(1)
-DEMAND_FACTOR = 2
-
-class InputStateChanges:
-    __slots__ = (
-        'button_presses', # a temporally ordered list, if there were any button presses
-        'axes_positions', # coalesced to current axis states, if any axis's position has changed
-        'hat_positions' # coalesced to current hat states, if any hat's position has changed
-    )
-    def __bool__(self):
-        return (
-            any(axes_position is not None for axes_position in self.axes_positions) or
-            any(hat_position is not None for hat_position in self.hat_positions) or
-            len(self.button_presses) > 0
-        )
-    def clear(self):
-        del self.button_presses[:]
-        self.axes_positions[:] = (None,) * len(self.axes_positions)
-        self.hat_positions[:] = (None,) * len(self.hat_positions)
-=======
 DEFAULT_MAX_AXIS_COMMAND_WALLCLOCK_TIME_PORTION = 0.3333
 DEFAULT_MAX_AXIS_COMMAND_COOL_OFF = 500
 # AXES_THROTTLE_DELAY_EXPIRED_EVENT: Sent by the timer thread to wake up the main
@@ -73,7 +51,6 @@
     sdl2.SDL_CONTROLLER_AXIS_TRIGGERLEFT : lambda self, demand: self.scope.stage.move_along_z(-demand * Z_DEMAND_FACTOR),
     sdl2.SDL_CONTROLLER_AXIS_TRIGGERRIGHT : lambda self, demand: self.scope.stage.move_along_z(demand * Z_DEMAND_FACTOR)
 }
->>>>>>> 1b3b3736
 
 def init_sdl():
     global SDL_INITED
@@ -265,12 +242,8 @@
             input_device_name=None,
             scope_server_host='127.0.0.1',
             zmq_context=None,
-<<<<<<< HEAD
-            maximum_portion_of_wallclock_time_allowed_for_axis_commands=DEFAULT_MAX_AXIS_COMMAND_WALLCLOCK_TIME_PORTION):
-=======
             maximum_portion_of_wallclock_time_allowed_for_axis_commands=DEFAULT_MAX_AXIS_COMMAND_WALLCLOCK_TIME_PORTION,
             maximum_axis_command_cool_off=DEFAULT_MAX_AXIS_COMMAND_COOL_OFF):
->>>>>>> 1b3b3736
         '''* input_device_index: The argument passed to SDL_JoystickOpen(index) or SDL_GameControllerOpen(index).
         Ignored if the value of input_device_name is not None.
         * input_device_name: If specified, input_device_name should be the exact string or UTF8-encoded bytearray
@@ -306,11 +279,7 @@
         ...
 
         Additionally, sdl_control.enumerate_devices(), a module function, returns a list of the currently available
-<<<<<<< HEAD
-        SDL joystick and gamepad input devices, in the order by which SDL knows them.  So, if you know that
-=======
         SDL joystick and game controller input devices, in the order by which SDL knows them.  So, if you know that
->>>>>>> 1b3b3736
         your input device is a Logilech something-or-other, and sdl_control.enumerate_devices() returns the following:
         [
             'Nintenbo Olympic Sport Mat v3.5',
@@ -326,39 +295,7 @@
         '''
         assert 0 < maximum_portion_of_wallclock_time_allowed_for_axis_commands <= 1
         init_sdl()
-<<<<<<< HEAD
-        input_device_count = sdl2.SDL_NumJoysticks()
-        if input_device_count == 0:
-            raise RuntimeError('According to SDL, there are no joysticks/gamepads attached.')
-        if input_device_name is None:
-            if not 0 <= input_device_index < input_device_count:
-                isare, ssuffix = ('is', '') if input_device_count == 1 else ('are', 's')
-                e = ('According to SDL, there {0} {1} joystick{2}/gamepad{2} attached.  Therefore, input_device_index must be '
-                     'an integer in the closed interval [0, {3}], which the supplied value, {4}, is not.')
-                raise ValueError(e.format(isare, input_device_count, ssuffix, input_device_count - 1, input_device_index))
-            input_device_name = sdl2.SDL_JoystickNameForIndex(input_device_index)
-        else:
-            if isinstance(input_device_name, str):
-                input_device_name = input_device_name.encode('utf-8')
-            else:
-                input_device_name = bytes(input_device_name)
-            for sdl_dev_idx in range(sdl2.SDL_NumJoysticks()):
-                if sdl2.SDL_JoystickNameForIndex(sdl_dev_idx) == input_device_name:
-                    input_device_index = sdl_dev_idx
-                    break
-            else:
-                raise ValueError('No connected joystick or gamepad device recognized by SDL has the name "{}".'.format(input_device_name.decode('utf-8')))
-        self.device_is_game_controller = bool(sdl2.SDL_IsGameController(input_device_index))
-        self.device = (sdl2.SDL_GameControllerOpen if self.device_is_game_controller else sdl2.SDL_JoystickOpen)(input_device_index)
-        if not self.device:
-            raise RuntimeError('Failed to open {} at device index {} with name "{}".'.format(
-                'game controller' if self.device_is_game_controller else 'joystick',
-                input_device_index,
-                input_device_name.decode('utf-8'))
-            )
-=======
         self.device, self.device_is_game_controller = open_device(input_device_index, input_device_name)
->>>>>>> 1b3b3736
         if self.device_is_game_controller:
             self.jdevice = sdl2.SDL_GameControllerGetJoystick(self.device)
         else:
@@ -373,33 +310,16 @@
         self.event_loop_is_running = False
         self.warnings_enabled = False
         self.quit_event_posted = False
-<<<<<<< HEAD
-        # State info that has accumulated since we last sent a round of update commands to the scope
-        self.state_changes = InputStateChanges()
-        self.state_changes.axes_positions = [None for i in range(self.num_axes)]
-        self.state_changes.button_presses = []
-        self.state_changes.hat_positions = [None for i in range(self.num_hats)]
-        self.max_axis_command_wallclock_time_portion = maximum_portion_of_wallclock_time_allowed_for_axis_commands
-        self._c_cts_timer_callback = SDL_TIMER_CALLBACK_TYPE(self._cts_timer_callback)
-        self._actionable_cts_timer_id = None
-        self._cts_timer_id_lock = threading.Lock()
-        self._next_cts_timer_id = 0
-=======
         self.throttle_delay_command_time_ratio = 1 - maximum_portion_of_wallclock_time_allowed_for_axis_commands
         self.throttle_delay_command_time_ratio /= maximum_portion_of_wallclock_time_allowed_for_axis_commands
         self.maximum_axis_command_cool_off = maximum_axis_command_cool_off
         self._axes_throttle_delay_lock = threading.Lock()
         self._c_on_axes_throttle_delay_expired_timer_callback = SDL_TIMER_CALLBACK_TYPE(self._on_axes_throttle_delay_expired_timer_callback)
->>>>>>> 1b3b3736
 
     def _init_handlers(self):
         self._event_handlers = {
             sdl2.SDL_QUIT : self._on_quit,
-<<<<<<< HEAD
-            CTS_EVENT : self._on_cts
-=======
             AXES_THROTTLE_DELAY_EXPIRED_EVENT : self._on_axes_throttle_delay_expired_event
->>>>>>> 1b3b3736
         }
         if self.device_is_game_controller:
             self._event_handlers.update({
@@ -415,9 +335,6 @@
                 sdl2.SDL_JOYBUTTONDOWN : self._on_button,
                 sdl2.SDL_JOYBUTTONUP : self._on_button
             })
-
-    def _init_states(self):
-        pass
 
     def event_loop(self):
         global SDL_EVENT_LOOP_IS_RUNNING
@@ -481,108 +398,6 @@
 
     @only_for_our_device
     def _on_axis_motion(self, event):
-<<<<<<< HEAD
-        # print('axis {} value {}'.format(event.jaxis.axis, event.jaxis.value))
-        state_changes = self.state_changes
-        if state_changes.axes_positions
-        i = event.jaxis.value
-        demand = i / (32768 if i <= 0 else 32767)
-        velocity = demand * 2
-        if event.jaxis.axis == 0:
-            self.scope.stage.move_along_x(-velocity)
-        elif event.jaxis.axis == 1:
-            self.scope.stage.move_along_y(velocity)
-
-    @only_for_our_device
-    def _on_button(self, event):
-        if self.device_is_game_controller:
-            idx = event.cbutton.button
-            state = event.cbutton.state == sdl2.SDL_PRESSED
-        else:
-            idx = event.jbutton.button
-            state = event.jbutton.state == sdl2.SDL_PRESSED
-        self.state_changes.button_presses.append((idx, state))
-
-    def _cts_timer_callback(self, interval, timer_id):
-        # NB: SDL timer callbacks execute on a special thread that is not the main thread
-        if not SDL_EVENT_LOOP_IS_RUNNING:
-            return
-        with self._cts_timer_id_lock:
-            is_actionable = (
-                self._actionable_cts_timer_id is not None and
-                self._actionable_cts_timer_id.value == self._desired_cts_timer_id.value
-            )
-        if not is_actionable:
-            return
-        event = sdl2.SDL_Event()
-        event.type = CTS_EVENT
-        event.data1 = timer_id
-        sdl2.SDL_PushEvent(event)
-
-    def _on_cts(self, event):
-        with self._cts_timer_id_lock:
-            is_actionable = (
-                self._actionable_cts_timer_id is not None and
-                self._actionable_cts_timer_id.value == self._desired_cts_timer_id.value
-            )
-            if not is_actionable:
-                return
-            self._actionable_cts_timer_id = None
-        self.execute_commands()
-
-    def execute_commands(self):
-        if not self.state_changes:
-            return
-        sent_command = False
-        t0 = sdl2.SDL_GetTicks()
-        if hasattr(self.state_changes, 'axes_positions'):
-            axes_positions = self.state_changes.axes_positions
-            if axes_positions[0] is not None:
-                i = axes_positions[0]
-                demand = i / (32768 if i <= 0 else 32767)
-                velocity = demand * DEMAND_FACTOR
-                self.scope.stage.move_along_x(-velocity)
-                sent_command = True
-            if axes_positions[1] is not None:
-                i = axes_positions[1]
-                demand = i / (32768 if i <= 0 else 32767)
-                velocity = demand * DEMAND_FACTOR
-                self.scope.stage.move_along_y(velocity)
-                sent_command = True
-        t1 = sdl2.SDL_GetTicks()
-
-
-
-if __name__ == '__main__':
-    import argparse
-    parser = argparse.ArgumentParser(epilog='Note: Either device name/index or --list must be supplied as arguments, but not both.')
-    parser.add_argument('--scope', '-s', default='127.0.0.1', help='Hostname or IP address of the scope server.  Defaults to "127.0.0.1".')
-    parser.add_argument(
-        '--enable-warnings',
-        '-w', 
-        action='store_true',
-        help='Print warnings to stderr when unhandled events are received.')
-    parserg = parser.add_mutually_exclusive_group(required=True)
-    parserg.add_argument(
-        '--list',
-        '-l',
-        action='store_true',
-        help="Print a list of the detected, acceptable SDL devices' indexes and names, with one device per line."
-    )
-    parserg.add_argument('device', nargs='?', help='SDL input device name or index.')
-    args = parser.parse_args()
-    print(args)
-    if args.list:
-        for idx, name in enumerate(enumerate_devices()):
-            print('{}: "{}"'.format(idx, name))
-    else:
-        if args.device.isdigit():
-            sdlc = SDLControl(input_device_index=int(args.device), scope_server_host=args.scope)
-        else:
-            sdlc = SDLControl(input_device_name=args.device, scope_server_host=args.scope)
-        sdlc.warnings_enabled = args.enable_warnings
-        sdlc.event_loop()
-=======
         # A subtle point: we need to set the axes throttle delay timer only when cooldown has not expired and
         # no timer is set.  That is, if the joystick moves, SDL tells us about it.  When SDL tells us, if we
         # have too recently handled an axis move event, we defer handling the event by setting a timer that wakes
@@ -640,7 +455,6 @@
             command_ticks * self.throttle_delay_command_time_ratio,
             self.maximum_axis_command_cool_off
         ))
->>>>>>> 1b3b3736
 
 SDL_EVENT_NAMES = {
     sdl2.SDL_APP_DIDENTERBACKGROUND : 'SDL_APP_DIDENTERBACKGROUND',
