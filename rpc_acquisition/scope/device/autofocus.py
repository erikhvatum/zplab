--- conflicted
+++ resolved
@@ -35,15 +35,9 @@
 
 logger = logging.get_logger(__name__)
 
-<<<<<<< HEAD
-FFTW_WISDOM = '/usr/local/scope/fftw_wisdom'
-if os.path.exists(FFTW_WISDOM):
-    fast_fft.load_plan_hints(FFTW_WISDOM)
-=======
 FFTW_WISDOM = scope_configuration.CONFIG_DIR / 'fftw_wisdom'
 if FFTW_WISDOM.exists():
     fast_fft.load_plan_hints(str(FFTW_WISDOM))
->>>>>>> 3fbd5682
     logger.debug('FFTW wisdom loaded')
 else:
     logger.warning('no FFTW wisdom found!')
